// SPDX-License-Identifier: UNLICENSED
pragma solidity ^0.8.4;

import "forge-std/Script.sol";
import "src/utils/CreatorTokenTransferValidator.sol";

contract DeployValidator is Script {
    function run() public {
        bytes32 saltValue = bytes32(vm.envUint("SALT_TRANSFER_VALIDATOR"));
        address expectedAddress = vm.envAddress("EXPECTED_VALIDATOR_ADDRESS");
        address eoaRegistry = vm.envAddress("EXPECTED_EOA_REGISTRY_ADDRESS");
        string memory validatorName = vm.envString("VALIDATOR_NAME");
        string memory validatorVersion = vm.envString("VALIDATOR_VERSION");

        uint256 deployerPrivateKey = vm.envUint("DEPLOYER_KEY");
        address defaultOwner = vm.envAddress("DEFAULT_OWNER_ADDRESS");
        
        vm.startBroadcast(deployerPrivateKey);
<<<<<<< HEAD
        address validator = address(new CreatorTokenTransferValidator{salt: saltValue}(defaultOwner, eoaRegistry, validatorName, validatorVersion));
=======
        // TODO: Update validator configuration deployment
        address validatorConfiguration = address(new CreatorTokenTransferValidatorConfiguration{salt: saltValue}(defaultOwner, 0));
        address validator = address(new CreatorTokenTransferValidator(defaultOwner, address(0), "", "", validatorConfiguration));
>>>>>>> 27c65f25
        vm.stopBroadcast();

        console.log("CreatorTokenTransferValidator: ", validator);

        if (expectedAddress != validator) {
            revert("Unexpected deploy address");
        }
    }
}<|MERGE_RESOLUTION|>--- conflicted
+++ resolved
@@ -16,13 +16,8 @@
         address defaultOwner = vm.envAddress("DEFAULT_OWNER_ADDRESS");
         
         vm.startBroadcast(deployerPrivateKey);
-<<<<<<< HEAD
-        address validator = address(new CreatorTokenTransferValidator{salt: saltValue}(defaultOwner, eoaRegistry, validatorName, validatorVersion));
-=======
-        // TODO: Update validator configuration deployment
-        address validatorConfiguration = address(new CreatorTokenTransferValidatorConfiguration{salt: saltValue}(defaultOwner, 0));
-        address validator = address(new CreatorTokenTransferValidator(defaultOwner, address(0), "", "", validatorConfiguration));
->>>>>>> 27c65f25
+        address validatorConfiguration = address(new CreatorTokenTransferValidatorConfiguration{salt: saltValue}(defaultOwner));
+        address validator = address(new CreatorTokenTransferValidator{salt: saltValue}(defaultOwner, eoaRegistry, validatorName, validatorVersion, validatorConfiguration)));
         vm.stopBroadcast();
 
         console.log("CreatorTokenTransferValidator: ", validator);
